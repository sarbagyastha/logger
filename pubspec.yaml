name: logger
description: Small, easy to use and extensible logger which prints beautiful logs.
version: 1.0.0
<<<<<<< HEAD
homepage: https://sarbagyastha.com.np

environment:
  sdk: ">=2.7.0 <3.0.0"

dependencies:
  io: ^0.3.4
=======
homepage: https://github.com/leisim/logger

environment:
  sdk: ">=2.12.0 <3.0.0"
>>>>>>> cf216e03

dev_dependencies:
  test: ^1.16.8
  pedantic: ^1.11.0<|MERGE_RESOLUTION|>--- conflicted
+++ resolved
@@ -1,20 +1,10 @@
 name: logger
 description: Small, easy to use and extensible logger which prints beautiful logs.
 version: 1.0.0
-<<<<<<< HEAD
-homepage: https://sarbagyastha.com.np
-
-environment:
-  sdk: ">=2.7.0 <3.0.0"
-
-dependencies:
-  io: ^0.3.4
-=======
 homepage: https://github.com/leisim/logger
 
 environment:
   sdk: ">=2.12.0 <3.0.0"
->>>>>>> cf216e03
 
 dev_dependencies:
   test: ^1.16.8
